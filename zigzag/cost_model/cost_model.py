--- conflicted
+++ resolved
@@ -6,10 +6,7 @@
 from zigzag.datatypes import Constants, LayerOperand, MemoryOperand
 from zigzag.hardware.architecture.Accelerator import Accelerator
 from zigzag.hardware.architecture.MemoryInstance import MemoryInstance
-<<<<<<< HEAD
 from zigzag.hardware.architecture.operational_array import OperationalArray
-=======
->>>>>>> 040b381c
 from zigzag.mapping.Mapping import Mapping
 from zigzag.mapping.data_movement import DataDirection, FourWayDataMoving
 from zigzag.mapping.SpatialMappingInternal import SpatialMappingInternal
@@ -303,6 +300,7 @@
         self.temporal_mapping = temporal_mapping
         self.access_same_data_considered_as_no_access = access_same_data_considered_as_no_access
 
+        self.core_id = layer.core_allocation[0]
         self.core_id = layer.core_allocation[0]
         core = accelerator.get_core(self.core_id)
         self.mem_level_list = core.memory_hierarchy.mem_level_list
@@ -1098,6 +1096,26 @@
             total_inst_bw += inst_bw_4way
         return total_inst_bw
 
+    def get_total_inst_bandwidth(self, memory_instance: MemoryInstance) -> FourWayDataMoving:
+        """Given a cost model evaluation and a memory instance, compute the memory's total instantaneous bandwidth
+        required throughout the execution of the layer that corresponds to this CME. Returns empty bandwidth
+        requirements if the given memory instance is not included in this CME's memory hierarchy.
+        NOTE: this function is used in Stream
+        """
+        # Check which operands require offchip memory throughout the computation
+        offchip_mem_operands: list[MemoryOperand] = []
+        for op, memory_levels in self.mem_hierarchy_dict.items():
+            last_mem_level = memory_levels[-1]
+            if last_mem_level.memory_instance == memory_instance:
+                offchip_mem_operands.append(op)
+        # Obtain the required instantaneous bandwidth to/from offchip for these operands
+        total_inst_bw = FourWayDataMoving(0, 0, 0, 0)
+        for mem_op in offchip_mem_operands:
+            layer_op = self.layer.memory_operand_links.mem_to_layer_op(mem_op)
+            inst_bw_4way = self.mapping.unit_mem_data_movement[layer_op][-1].req_mem_bw_inst
+            total_inst_bw += inst_bw_4way
+        return total_inst_bw
+
     def __str__(self):
         return f"CostModelEvaluation({self.layer}, core {self.core_id})"
 
