--- conflicted
+++ resolved
@@ -49,7 +49,11 @@
         else:
             raise NotImplementedError(f"Retrieving weight name for onnx node of type {op_type} is not supported.")
 
-<<<<<<< HEAD
+    def get_node_name(self) -> str:
+        if self.node.name != "":
+            return self.node.name
+        return f"Layer{self.node_id}"
+
     def get_node_predecessors(self) -> list[int]:
         """Compute node input source"""
         predecessors: list[int] = []
@@ -98,10 +102,4 @@
             case _:
                 raise ValueError("No more than 2 layer predecessors expected")
 
-        return data
-=======
-    def get_node_name(self) -> str:
-        if self.node.name != "":
-            return self.node.name
-        return f"Layer{self.node_id}"
->>>>>>> dcde0d03
+        return data