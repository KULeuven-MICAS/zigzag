from collections import defaultdict
from typing import Any, Iterator
import networkx as nx
from networkx import DiGraph

from zigzag.datatypes import MemoryOperand
from zigzag.hardware.architecture.MemoryInstance import MemoryInstance
from zigzag.hardware.architecture.memory_level import MemoryLevel, ServedMemDimensions
from zigzag.hardware.architecture.memory_port import PortAllocation
<<<<<<< HEAD
from zigzag.hardware.architecture.operational_array import OperationalArrayABC
=======
from zigzag.hardware.architecture.operational_array import OperationalArray
>>>>>>> 040b381c
from zigzag.utils import json_repr_handler


class MemoryHierarchy(DiGraph):
    """! Class that represents a memory hierarchy as a directed networkx graph.
    The memory hierarchy graph is directed, with the root nodes representing the lowest level
    in the memory hierarchy.
    """

    def __init__(
        self,
        operational_array: OperationalArrayABC,
        name: str = "Memory Hierarchy",
        **attr: Any,
    ):
        """
        Initialize the memory hierarchy graph.
        The initialization sets the operational array this memory hierarchy will connect to.
        The graph nodes are the given nodes. The edges are extracted from the operands the memory levels store.
        @param nodes: a list of MemoryLevels. Entries need to be provided from lowest to highest memory level.
        """
        super().__init__(**attr)  # type: ignore
        self.name: str = name
        self.operational_array = operational_array
        # Initialize the set that will store all memory operands
        self.operands: set[MemoryOperand] = set()
        # Initialize the dict that will store how many memory levels an operand has
        self.nb_levels: dict[MemoryOperand, int] = {}
        self.mem_level_list: list[MemoryLevel] = []
        self.memory_level_id = 0

    def add_memory(
        self,
        memory_instance: MemoryInstance,
        operands: list[MemoryOperand],
        port_alloc: PortAllocation,
        served_dimensions: ServedMemDimensions,
    ):
        """! Adds a memory to the memory hierarchy graph.
        NOTE: memory level need to be added from bottom level (e.g., Reg) to top level (e.g., DRAM) for each operand !!!

        Internally a MemoryLevel object is built, which represents the memory node.

        Edges are added from all sink nodes in the graph to this node if the memory operands match
        @param memory_instance: The MemoryInstance containing the different memory characteristics.
        @param operands: The memory operands the memory level stores.
        @param served_dimensions: The operational array dimensions this memory level serves. Default: no served dimensions -> unroll over every Operational Array unit
        """

        # Add the memory operands to the self.operands set attribute that stores all memory operands.
        for mem_op in operands:
            if mem_op not in self.operands:
                self.nb_levels[mem_op] = 1
                self.operands.add(mem_op)
            else:
                self.nb_levels[mem_op] += 1
            self.operands.add(mem_op)

        # Compute which memory level this is for all the operands
        mem_level_of_operands: dict[MemoryOperand, int] = {}
        for mem_op in operands:
            nb_levels_so_far = len([node for node in self.memory_nodes if mem_op in node.operands])
            mem_level_of_operands[mem_op] = nb_levels_so_far

        memory_level = MemoryLevel(
            memory_instance=memory_instance,
            operands=operands,
            mem_level_of_operands=mem_level_of_operands,
            port_alloc=port_alloc,
            served_dimensions=served_dimensions,
            operational_array=self.operational_array,
            identifier=self.memory_level_id,
        )
        self.mem_level_list.append(memory_level)
        self.memory_level_id += 1

        # Pre-compute appropriate edges
        to_edge_from: set[MemoryLevel] = set()
        for mem_op in operands:
            # Find top level memories of the operands
            for m in self.get_operator_top_level(mem_op)[0]:
                to_edge_from.add(m)

        # Add the node to the graph
        self.__add_node(memory_level)

        for sink_node in to_edge_from:
            # Add an edge from this sink node to the current node
            self.__add_edge(sink_node, memory_level)

    def get_memory_levels(self, mem_op: MemoryOperand) -> list[MemoryLevel]:
        """! Returns a list of memories in the memory hierarchy for the memory operand.
        The first entry in the returned list is the innermost memory level.
        """
        # Sort the nodes topologically and filter out all memories that don't store mem_op
        return [node for node in self.topological_sort() if mem_op in node.operands]

    def get_operands(self) -> set[MemoryOperand]:
        """! Returns all the memory operands this memory hierarchy graph contains as a set."""
        return self.operands

    def get_inner_memories(self) -> list[MemoryLevel]:
        """! Returns the inner-most memory levels for all memory operands."""
        return [node for node, in_degree in self.in_degree() if in_degree == 0]  # type: ignore

    def get_outer_memories(self) -> list[MemoryLevel]:
        """! Returns the outer-most memory levels for all memory operands."""
        return [node for node, out_degree in self.out_degree() if out_degree == 0]  # type: ignore

    def get_top_memories(self) -> tuple[list[MemoryLevel], int]:
        """! Returns the 'top'-most MemoryLevels, where 'the' level of MemoryLevel is considered to be the largest
        level it has across its assigned operands
        @return (list_of_memories_on_top_level, top_level)
        """
        level_to_mems: defaultdict[int, list[MemoryLevel]] = defaultdict(lambda: [])
        for node in self.memory_nodes:
            node: MemoryLevel
            level_to_mems[max(node.mem_level_of_operands.values())].append(node)
        top_level = max(level_to_mems.keys())
        return level_to_mems[top_level], top_level

    def get_operator_top_level(self, operand: MemoryOperand) -> tuple[list[MemoryLevel], int]:
        """! Finds the highest level of memories that have the given operand assigned to it, and returns the MemoryLevel
        instance on this level that have the operand assigned to it.
        'The' level of a MemoryLevel is considered to be the largest
        level it has across its assigned operands.
        """
        level_to_mems: dict[int, list[MemoryLevel]] = defaultdict(lambda: [])
        for node in self.memory_nodes:
            node: MemoryLevel
            if operand in node.operands[:]:
                level_to_mems[max(node.mem_level_of_operands.values())].append(node)
        top_level = max(level_to_mems.keys()) if level_to_mems else -1
        return level_to_mems[top_level], top_level

    def get_operand_top_level(self, operand: MemoryOperand) -> MemoryLevel:
        """! Finds the highest level of memory that have the given operand assigned to, and returns the MemoryLevel"""
        top_lv = self.nb_levels[operand] - 1
        for mem in reversed(self.mem_level_list):
            if operand in mem.mem_level_of_operands.keys():
                if mem.mem_level_of_operands[operand] == top_lv:
                    return mem
        raise ValueError(f"Operand {operand} not found in any of the memory instances.")

    def topological_sort(self) -> Iterator[MemoryLevel]:
        """! Wrap `DiGraph.topological_sort` with correct type annotation"""
        return nx.topological_sort(self)  # type: ignore

    def __add_node(self, node: MemoryLevel) -> None:
        """! Wrap `DiGraph.add_node` with correct type annotation"""
        self.add_node(node)  # type: ignore

    def __add_edge(self, sink_node: MemoryLevel, source_node: MemoryLevel):
        """! Wrap `DiGraph.add_edge` with correct type annotation"""
        self.add_edge(sink_node, source_node)  # type: ignore

    @property
    def memory_nodes(self) -> list[MemoryLevel]:
        """! Wrap `DiGraph.nodes()` with custom type annotation"""
        return list(self.nodes())  # type: ignore

    def __jsonrepr__(self):
        """! JSON Representation of this object to save it to a json file."""
        return json_repr_handler({"memory_levels": list(self.topological_sort())})

    def __eq__(self, other: object) -> bool:
        return (
            isinstance(other, MemoryHierarchy)
            and self.nb_levels == other.nb_levels
            and all([self_ml == other_ml for self_ml, other_ml in zip(self.memory_nodes, other.memory_nodes)])
        )<|MERGE_RESOLUTION|>--- conflicted
+++ resolved
@@ -7,11 +7,7 @@
 from zigzag.hardware.architecture.MemoryInstance import MemoryInstance
 from zigzag.hardware.architecture.memory_level import MemoryLevel, ServedMemDimensions
 from zigzag.hardware.architecture.memory_port import PortAllocation
-<<<<<<< HEAD
 from zigzag.hardware.architecture.operational_array import OperationalArrayABC
-=======
-from zigzag.hardware.architecture.operational_array import OperationalArray
->>>>>>> 040b381c
 from zigzag.utils import json_repr_handler
 
 
@@ -49,6 +45,9 @@
         operands: list[MemoryOperand],
         port_alloc: PortAllocation,
         served_dimensions: ServedMemDimensions,
+        operands: list[MemoryOperand],
+        port_alloc: PortAllocation,
+        served_dimensions: ServedMemDimensions,
     ):
         """! Adds a memory to the memory hierarchy graph.
         NOTE: memory level need to be added from bottom level (e.g., Reg) to top level (e.g., DRAM) for each operand !!!
@@ -59,9 +58,11 @@
         @param memory_instance: The MemoryInstance containing the different memory characteristics.
         @param operands: The memory operands the memory level stores.
         @param served_dimensions: The operational array dimensions this memory level serves. Default: no served dimensions -> unroll over every Operational Array unit
+        @param served_dimensions: The operational array dimensions this memory level serves. Default: no served dimensions -> unroll over every Operational Array unit
         """
 
         # Add the memory operands to the self.operands set attribute that stores all memory operands.
+        for mem_op in operands:
         for mem_op in operands:
             if mem_op not in self.operands:
                 self.nb_levels[mem_op] = 1
@@ -73,6 +74,7 @@
         # Compute which memory level this is for all the operands
         mem_level_of_operands: dict[MemoryOperand, int] = {}
         for mem_op in operands:
+        for mem_op in operands:
             nb_levels_so_far = len([node for node in self.memory_nodes if mem_op in node.operands])
             mem_level_of_operands[mem_op] = nb_levels_so_far
 
@@ -82,7 +84,10 @@
             mem_level_of_operands=mem_level_of_operands,
             port_alloc=port_alloc,
             served_dimensions=served_dimensions,
+            port_alloc=port_alloc,
+            served_dimensions=served_dimensions,
             operational_array=self.operational_array,
+            identifier=self.memory_level_id,
             identifier=self.memory_level_id,
         )
         self.mem_level_list.append(memory_level)
@@ -90,6 +95,7 @@
 
         # Pre-compute appropriate edges
         to_edge_from: set[MemoryLevel] = set()
+        for mem_op in operands:
         for mem_op in operands:
             # Find top level memories of the operands
             for m in self.get_operator_top_level(mem_op)[0]:
@@ -116,9 +122,11 @@
     def get_inner_memories(self) -> list[MemoryLevel]:
         """! Returns the inner-most memory levels for all memory operands."""
         return [node for node, in_degree in self.in_degree() if in_degree == 0]  # type: ignore
+        return [node for node, in_degree in self.in_degree() if in_degree == 0]  # type: ignore
 
     def get_outer_memories(self) -> list[MemoryLevel]:
         """! Returns the outer-most memory levels for all memory operands."""
+        return [node for node, out_degree in self.out_degree() if out_degree == 0]  # type: ignore
         return [node for node, out_degree in self.out_degree() if out_degree == 0]  # type: ignore
 
     def get_top_memories(self) -> tuple[list[MemoryLevel], int]:
