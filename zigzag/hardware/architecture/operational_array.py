from abc import ABCMeta
from typing import Any
import math
from zigzag.datatypes import OADimension
from zigzag.hardware.architecture.operational_unit import (
    OperationalUnit,
    Multiplier,
)
from zigzag.utils import json_repr_handler


class OperationalArrayABC(metaclass=ABCMeta):
    """Abstract base class for every concept that can do computations.
    Defines all properties and methods that subclasses should have"""

    def __init__(self, dimension_sizes: dict[OADimension, int]):
        self.dimension_sizes = dimension_sizes
        self.total_unit_count: int


class OperationalArray(OperationalArrayABC):
    """! This class captures multi-dimensional operational array size."""

<<<<<<< HEAD
    def __init__(self, operational_unit: OperationalUnit, dimension_sizes: dict[OADimension, int]):
=======
    def __init__(self, operational_unit: OperationalUnit, dimensions: dict[OADimension, int]):
>>>>>>> 040b381c
        """
        @param operational_unit: an OperationalUnit object including precision and single operation energy, later we
        can add idle energy also (e.g. for situations that one or two of the input operands is zero).
        @param dimensions: define the name and size of each multiplier array dimensions, e.g. {'D1': 3, 'D2': 5}.
        """
        OperationalArrayABC.__init__(self, dimension_sizes=dimension_sizes)
        self.unit: OperationalUnit = operational_unit
<<<<<<< HEAD
        self.total_unit_count = int(math.prod(list(dimension_sizes.values())))
=======
        self.total_unit_count = int(np.prod(list(dimensions.values())))
        self.oa_dim_sizes = dimensions
>>>>>>> 040b381c
        self.total_area = operational_unit.area * self.total_unit_count

    def __jsonrepr__(self):
        return json_repr_handler({"operational_unit": self.unit, "dimensions": self.dimension_sizes})

    def __eq__(self, other: Any) -> bool:
        return (
            isinstance(other, OperationalArray)
            and self.unit == other.unit
            and self.dimension_sizes == other.dimension_sizes
        )


class MultiplierArray(OperationalArray):

    def __init__(
        self,
        multiplier: Multiplier,
        dimensions: dict[OADimension, int],
        operand_spatial_sharing: dict[str, set[tuple[int, ...]]] | None = None,
    ):
        super(MultiplierArray, self).__init__(multiplier, dimensions)
        self.multiplier = self.unit
<<<<<<< HEAD
        self.operand_spatial_sharing = operand_spatial_sharing
=======
        self.operand_spatial_sharing = operand_spatial_sharing


# def multiplier_array_example1():
#     """Multiplier array variables"""
#     multiplier_input_precision = [8, 8]
#     multiplier_energy = 0.5
#     multiplier_area = 0.1
#     dimensions = {"D1": 14, "D2": 3, "D3": 4}
#     operand_spatial_sharing = {
#         "I1": {(1, 0, 0)},
#         "O": {(0, 1, 0)},
#         "I2": {(0, 0, 1), (1, 1, 0)},
#     }
#     multiplier = Multiplier(multiplier_input_precision, multiplier_energy, multiplier_area)
#     multiplier_array = MultiplierArray(multiplier, dimensions, operand_spatial_sharing)

#     return multiplier_array


# def multiplier_array_example2():
#     """Multiplier array variables"""
#     multiplier_input_precision = [8, 8]
#     multiplier_energy = 0.5
#     multiplier_area = 0.1
#     dimensions = {"D1": 14, "D2": 12}
#     operand_spatial_sharing = {"I1": {(1, 0)}, "O": {(0, 1)}, "I2": {(1, 1)}}
#     multiplier = Multiplier(multiplier_input_precision, multiplier_energy, multiplier_area)
#     multiplier_array = MultiplierArray(multiplier, dimensions, operand_spatial_sharing)

#     return multiplier_array
>>>>>>> 040b381c
<|MERGE_RESOLUTION|>--- conflicted
+++ resolved
@@ -21,11 +21,7 @@
 class OperationalArray(OperationalArrayABC):
     """! This class captures multi-dimensional operational array size."""
 
-<<<<<<< HEAD
     def __init__(self, operational_unit: OperationalUnit, dimension_sizes: dict[OADimension, int]):
-=======
-    def __init__(self, operational_unit: OperationalUnit, dimensions: dict[OADimension, int]):
->>>>>>> 040b381c
         """
         @param operational_unit: an OperationalUnit object including precision and single operation energy, later we
         can add idle energy also (e.g. for situations that one or two of the input operands is zero).
@@ -33,12 +29,7 @@
         """
         OperationalArrayABC.__init__(self, dimension_sizes=dimension_sizes)
         self.unit: OperationalUnit = operational_unit
-<<<<<<< HEAD
         self.total_unit_count = int(math.prod(list(dimension_sizes.values())))
-=======
-        self.total_unit_count = int(np.prod(list(dimensions.values())))
-        self.oa_dim_sizes = dimensions
->>>>>>> 040b381c
         self.total_area = operational_unit.area * self.total_unit_count
 
     def __jsonrepr__(self):
@@ -59,41 +50,9 @@
         multiplier: Multiplier,
         dimensions: dict[OADimension, int],
         operand_spatial_sharing: dict[str, set[tuple[int, ...]]] | None = None,
+        dimensions: dict[OADimension, int],
+        operand_spatial_sharing: dict[str, set[tuple[int, ...]]] | None = None,
     ):
         super(MultiplierArray, self).__init__(multiplier, dimensions)
         self.multiplier = self.unit
-<<<<<<< HEAD
-        self.operand_spatial_sharing = operand_spatial_sharing
-=======
-        self.operand_spatial_sharing = operand_spatial_sharing
-
-
-# def multiplier_array_example1():
-#     """Multiplier array variables"""
-#     multiplier_input_precision = [8, 8]
-#     multiplier_energy = 0.5
-#     multiplier_area = 0.1
-#     dimensions = {"D1": 14, "D2": 3, "D3": 4}
-#     operand_spatial_sharing = {
-#         "I1": {(1, 0, 0)},
-#         "O": {(0, 1, 0)},
-#         "I2": {(0, 0, 1), (1, 1, 0)},
-#     }
-#     multiplier = Multiplier(multiplier_input_precision, multiplier_energy, multiplier_area)
-#     multiplier_array = MultiplierArray(multiplier, dimensions, operand_spatial_sharing)
-
-#     return multiplier_array
-
-
-# def multiplier_array_example2():
-#     """Multiplier array variables"""
-#     multiplier_input_precision = [8, 8]
-#     multiplier_energy = 0.5
-#     multiplier_area = 0.1
-#     dimensions = {"D1": 14, "D2": 12}
-#     operand_spatial_sharing = {"I1": {(1, 0)}, "O": {(0, 1)}, "I2": {(1, 1)}}
-#     multiplier = Multiplier(multiplier_input_precision, multiplier_energy, multiplier_area)
-#     multiplier_array = MultiplierArray(multiplier, dimensions, operand_spatial_sharing)
-
-#     return multiplier_array
->>>>>>> 040b381c
+        self.operand_spatial_sharing = operand_spatial_sharing