from zigzag.cacti.cacti_parser import CactiParser
from zigzag.utils import json_repr_handler


class MemoryInstance:
    """A single instance within the memory hierarchy, without information about connectivity."""

    name: str
    size: int
    r_bw: int
    w_bw: int
    r_cost: float
    w_cost: float
    area: float
    r_port: int
    w_port: int
    rw_port: int
    latency: int
    min_r_granularity: int
    min_w_granularity: int
    mem_type: str
    auto_cost_extraction: bool
    double_buffering_support: bool
    shared_memory_group_id: int

    def __init__(
        self,
        name: str,
        size: int,
        r_bw: int,
        w_bw: int = 0,
        r_cost: float = 0,
        w_cost: float = 0,
        area: float = 0,
        r_port: int = 1,
        w_port: int = 1,
        rw_port: int = 0,
        latency: int = 1,
        min_r_granularity: int | None = None,
        min_w_granularity: int | None = None,
        mem_type: str = "sram",
        auto_cost_extraction: bool = False,
        double_buffering_support: bool = False,
        shared_memory_group_id: int = -1,
    ):
        """
        Collect all the basic information of a physical memory module.
        @param name: memory module name, e.g. 'SRAM_512KB_BW_16b', 'I_RF'.
        @param size: total memory capacity (unit: bit).
        @param r_bw/w_bw: memory bandwidth (or word length) (unit: bit/cycle).
        @param r_cost/w_cost: memory unit data access energy (unit: pJ/access).
        @param area: memory area (unit can be whatever user-defined unit).
        @param r_port: number of memory read port.
        @param w_port: number of memory write port (rd_port and wr_port can work in parallel).
        @param rw_port: number of memory port for both read and write (read and write cannot happen in parallel).
        @param latency: memory access latency (unit: number of cycles).
        @param min_r_granularity (int): The minimal number of bits than can be read in a clock cycle (can be a less than
          r_bw)
        @param min_w_granularity (int): The minimal number of bits that can be written in a clock cycle (can be less
        than w_bw)
        @param mem_type (str): The type of memory. Used for CACTI cost extraction.
        @param auto_cost_extraction (bool): Automatically extract the read cost, write cost and area using CACTI.
        @param double_buffering_support (bool): Support for double buffering on this memory instance.
        @param shared_memory_group_id: used to indicate whether two MemoryInstance instances represent the same, shared
            memory between two cores (feature used in Stream).
        """
        if auto_cost_extraction:
            cacti_parser = CactiParser()
            r_cost, w_cost, area = cacti_parser.get_item(
                mem_name=name,
                mem_type=mem_type,
                size=size,
                r_bw=r_bw,
                r_port=r_port,
                w_port=w_port,
                rw_port=rw_port,
                bank=1,
            )

        self.name = name
        self.size = size
        self.r_bw = r_bw
        self.w_bw = w_bw
        self.r_cost = r_cost
        self.w_cost = w_cost
        self.area = area
        self.r_port_nb = r_port
        self.w_port_nb = w_port
        self.rw_port_nb = rw_port
        self.latency = latency
        self.double_buffering_support = double_buffering_support
        self.shared_memory_group_id = shared_memory_group_id

        self.r_bw_min: int = min_r_granularity if min_r_granularity is not None else r_bw
        self.w_bw_min: int = min_w_granularity if min_w_granularity is not None else w_bw

    def update_size(self, new_size: int) -> None:
        """! Update the memory size of this instance."""
        self.size = new_size

    def __jsonrepr__(self):
        """! JSON Representation of this class to save it to a json file."""
        return json_repr_handler(self.__dict__)

    def __eq__(self, other: object) -> bool:
        return isinstance(other, MemoryInstance) and self.__dict__ == other.__dict__

    def has_same_performance(self, other: "MemoryInstance"):
        """Wether using this instance will result in the same estimations as using the other instance. This method
        differs from __eq__ since it does not consider e.g. the shared_memory_group_id"""
        return (
            self.size == other.size
            and self.r_bw == other.r_bw
            and self.w_bw == other.w_bw
            and self.r_cost == other.r_cost
            and self.w_cost == other.w_cost
            and self.r_port_nb == other.r_port_nb
            and self.w_port_nb == other.w_port_nb
            and self.rw_port_nb == other.rw_port_nb
            and self.latency == other.latency
            and self.double_buffering_support == other.double_buffering_support
            and self.r_bw_min == other.r_bw_min
            and self.w_bw_min == other.w_bw_min
        )

    def __hash__(self):
<<<<<<< HEAD
=======
        # id(self)  # unique for every object within its lifetime
>>>>>>> cd78c237
        return hash(frozenset(self.__dict__.values()))

    def __str__(self):
        return f"MemoryInstance({self.name})"

    def __repr__(self):
        return str(self)<|MERGE_RESOLUTION|>--- conflicted
+++ resolved
@@ -4,6 +4,24 @@
 
 class MemoryInstance:
     """A single instance within the memory hierarchy, without information about connectivity."""
+
+    name: str
+    size: int
+    r_bw: int
+    w_bw: int
+    r_cost: float
+    w_cost: float
+    area: float
+    r_port: int
+    w_port: int
+    rw_port: int
+    latency: int
+    min_r_granularity: int
+    min_w_granularity: int
+    mem_type: str
+    auto_cost_extraction: bool
+    double_buffering_support: bool
+    shared_memory_group_id: int
 
     name: str
     size: int
@@ -124,10 +142,6 @@
         )
 
     def __hash__(self):
-<<<<<<< HEAD
-=======
-        # id(self)  # unique for every object within its lifetime
->>>>>>> cd78c237
         return hash(frozenset(self.__dict__.values()))
 
     def __str__(self):
