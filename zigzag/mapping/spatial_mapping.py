--- conflicted
+++ resolved
@@ -6,10 +6,12 @@
 from zigzag.datatypes import OADimension, LayerDim, UnrollFactor, UnrollFactorInt
 from zigzag.workload.LayerAttribute import LayerAttribute
 from zigzag.utils import UniqueMessageFilter, json_repr_handler
+from zigzag.utils import UniqueMessageFilter, json_repr_handler
 
 
 logger = logging.getLogger(__name__)
 logger.addFilter(UniqueMessageFilter())
+logger.addFilter(UniqueMessageFilter())
 
 
 class MappingSingleOADim:
@@ -17,11 +19,7 @@
 
     def __init__(self, data: dict[LayerDim, UnrollFactor]):
         # float type is used in `SpatialMappingConversionStage`
-<<<<<<< HEAD
         self.__data: dict[LayerDim, UnrollFactor] = data
-=======
-        self.data: dict[LayerDim, UnrollFactor] = data
->>>>>>> 040b381c
 
     @property
     def utilization(self):
@@ -55,6 +53,7 @@
         self.__data[key] = value  # type: ignore
 
     def __str__(self):
+        return str({str(k): str(v) for k, v in self.items()}).replace("'", "")
         return str({str(k): str(v) for k, v in self.items()}).replace("'", "")
 
     def __repr__(self):
@@ -178,6 +177,8 @@
                     logger.warning(
                         "User provided spatial unrolling (%s:%i) in Dimension %s exceeded maximally allowed unrolling "
                         "of %i. Reducing unrolling to this value.",
+                        "User provided spatial unrolling (%s:%i) in Dimension %s exceeded maximally allowed unrolling "
+                        "of %i. Reducing unrolling to this value.",
                         layer_dim,
                         unrolling,
                         oa_dim,
@@ -295,6 +296,7 @@
 
     def __str__(self):
         return str({str(k): str(v) for k, v in self.items()}).replace('"', "").replace("'", "")
+        return str({str(k): str(v) for k, v in self.items()}).replace('"', "").replace("'", "")
 
     def __eq__(self, other: Any) -> bool:
         """! Return true if the contained dimensions are the same and all MappingSingleOADims are the same"""
