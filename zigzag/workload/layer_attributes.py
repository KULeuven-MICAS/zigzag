--- conflicted
+++ resolved
@@ -1,5 +1,6 @@
 import math
 import re
+from typing import TypeAlias
 from typing import TypeAlias
 
 
@@ -17,6 +18,7 @@
 )
 
 InputOperandSource: TypeAlias = dict[LayerOperand, int]
+InputOperandSource: TypeAlias = dict[LayerOperand, int]
 
 
 class LayerEquation(LayerAttribute):
@@ -43,7 +45,9 @@
         """! Return a list with all LayerDims that are `relevant` for the given LayerOperand"""
         layer_operands = self.get_contained_operands()
         assert layer_op in layer_operands, f"Given LayerOperand {layer_op} is not part of this equation"
+        assert layer_op in layer_operands, f"Given LayerOperand {layer_op} is not part of this equation"
         layer_op_idx = layer_operands.index(layer_op)
+        slice_indices = self.__get_operand_start_indices() + [len(self.disassembly) + 1]
         slice_indices = self.__get_operand_start_indices() + [len(self.disassembly) + 1]
         disassembly_start_idx = slice_indices[layer_op_idx] + 1
         disassembly_end_idx = slice_indices[layer_op_idx + 1] - 1
@@ -77,6 +81,9 @@
 
     def __delitem__(self, key: LayerDim):
         del self.data[key]
+
+    def __add__(self, other: "LayerDimSizes"):
+        return LayerDimSizes(self.data | other.data)
 
     def __add__(self, other: "LayerDimSizes"):
         return LayerDimSizes(self.data | other.data)
@@ -139,6 +146,10 @@
 class LayerDimRelation(LayerAttribute):
     """! For the operand dimension that is not directly a loop dimension, a relation equations between them (operand
     dimension) and the loop dimension is required. e.g. `dim1 = coef2*dim2 + coef3*dim3`
+
+class LayerDimRelation(LayerAttribute):
+    """! For the operand dimension that is not directly a loop dimension, a relation equations between them(operand
+    dimension) and the loop dimension is required. e.g. `dim1 = coef2 * dim2 + coef3 * dim3`
     """
 
     def __init__(self, dim_1: LayerDim, dim_2: LayerDim, dim_3: LayerDim, coef_2: int, coef_3: int):
@@ -151,6 +162,16 @@
 
     @staticmethod
     def extract_pr_loop_info(relations: list["LayerDimRelation"]) -> tuple[PrLoop, LoopList, PrScalingFactors]:
+    def __init__(self, dim_1: LayerDim, dim_2: LayerDim, dim_3: LayerDim, coef_2: int, coef_3: int):
+        self.dim_1 = dim_1
+        self.dim_2 = dim_2
+        self.dim_3 = dim_3
+        self.coef_2 = coef_2
+        self.coef_3 = coef_3
+        self.data = f"{dim_1} = {coef_2}*{dim_2} + {coef_3}*{dim_3}"
+
+    @staticmethod
+    def extract_pr_loop_info(relations: list["LayerDimRelation"]) -> tuple[PrLoop, LoopList, PrScalingFactors]:
         """!
         # TODO requires cleanup and documentation
         """
@@ -161,16 +182,20 @@
         for relation in relations:
             key = relation.dim_1
             val = [relation.dim_2, relation.dim_3]
+
+        for relation in relations:
+            key = relation.dim_1
+            val = [relation.dim_2, relation.dim_3]
             pr_loop[key] = val
             pr_loop_list.extend([key] + val)
             scaling_factors = {relation.dim_2: relation.coef_2, relation.dim_3: relation.coef_3}
+            scaling_factors = {relation.dim_2: relation.coef_2, relation.dim_3: relation.coef_3}
             pr_scaling_factors[key] = scaling_factors
 
         return pr_loop, pr_loop_list, pr_scaling_factors
 
 
 class LayerTemporalOrdering(LayerAttribute):
-<<<<<<< HEAD
     """
     # TODO is this ever used?
     """
@@ -181,16 +206,9 @@
     @staticmethod
     def empty():
         return LayerTemporalOrdering({})
-=======
-    DEFAULT = []
-
-    def __init__(self, data: list[list[str, int]]):
-        self.data = [(LayerDim(loop[0]), loop[1]) for loop in data]
->>>>>>> 040b381c
-
-    @staticmethod
-    def empty():
-        return LayerTemporalOrdering(LayerTemporalOrdering.DEFAULT)
+
+    def __delitem__(self, x: LayerOperand):
+        del self.data[x]
 
 
 class LayerPadding(LayerAttribute):
@@ -204,4 +222,6 @@
 
     @staticmethod
     def empty():
+        return LayerPadding({})
+    def empty():
         return LayerPadding({})