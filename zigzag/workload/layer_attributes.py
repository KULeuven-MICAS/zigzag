--- conflicted
+++ resolved
@@ -196,10 +196,6 @@
 
 
 class LayerTemporalOrdering(LayerAttribute):
-<<<<<<< HEAD
-    def __init__(self, data: dict[str, UnrollFactorInt]):
-        self.data = [[LayerDim(loop[0]), loop[1]] for loop in data]
-=======
     """Represents a user-defined temporal ordering"""
 
     def __init__(self, data: list[list[str | UnrollFactorInt]]):
@@ -208,7 +204,6 @@
          ['C',  3]]
         """
         self.data = [(LayerDim(str(loop[0])), int(loop[1])) for loop in data]
->>>>>>> d0889dfa
 
     @staticmethod
     def empty():
