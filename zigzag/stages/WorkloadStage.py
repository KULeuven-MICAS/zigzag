--- conflicted
+++ resolved
@@ -26,28 +26,16 @@
 
     def run(self):
         for layer in self.workload.topological_sort():
+        for layer in self.workload.topological_sort():
             # skip the DummyNodes
             if isinstance(layer, DummyNode):
                 continue
-<<<<<<< HEAD
             # Skip Pooling, Add layers for imc. This happens only when the workload is manually defined.
             # No skipping if the workload is from onnx.
             core_id: int = layer.core_allocation[0]
             core = self.accelerator.get_core(core_id)
             operational_array = core.operational_array
             if isinstance(operational_array, ImcArray) and layer.type in ["Pooling", "Add"]:
-=======
-            # Skip a layer if the layer type is "Pooling" and the hardware template is an IMC core.
-            # This wil have impact when the workload is defined manually.
-            # If the workload is from onnx, no skipping will be done.
-            core_id: int = layer.core_allocation[0]
-            core = self.accelerator.get_core(core_id)
-            operational_array = core.operational_array
-            pe_type = getattr(operational_array, "pe_type", None)
-            layer_type = layer.type
-
-            if (pe_type in ["in_sram_computing"]) and (layer_type in ["Pooling", "Add"]):
->>>>>>> 040b381c
                 continue
 
             kwargs = self.kwargs.copy()
@@ -55,6 +43,7 @@
             kwargs["accelerator"] = self.accelerator
 
             logger.info(f"Processing  {layer.name}...")
+            logger.info(f"Processing  {layer.name}...")
             sub_stage = self.list_of_callables[0](self.list_of_callables[1:], **kwargs)
             for cme, extra_info in sub_stage.run():
                 yield cme, (layer, extra_info)