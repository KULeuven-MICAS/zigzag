from typing import Any
from zigzag.datatypes import LayerDim, LayerOperand, MemoryOperand

from zigzag.hardware.architecture.Accelerator import Accelerator
from zigzag.hardware.architecture.memory_level import MemoryLevel
from zigzag.stages.Stage import Stage, StageCallable

import networkx as nx  # kept for debugging
from zigzag.workload.Workload import Workload
from zigzag.workload.DummyNode import DummyNode

import logging

from zigzag.workload.layer_node import LayerNode
from zigzag.workload.LayerNodeABC import LayerNodeABC

logger = logging.getLogger(__name__)


class SearchUnusedMemoryStage(Stage):
    def __init__(
        self, list_of_callables: list[StageCallable], *, accelerator: Accelerator, workload: Workload, **kwargs: Any
    ):
        super().__init__(list_of_callables, **kwargs)
        self.accelerator = accelerator
        self.workload = workload
        # TODO fix this!
        core_id = accelerator.cores[0].id  # correct only for single-core hardware
        core = accelerator.get_core(core_id)
        # record of all memory levels
        self.core_mem_level_list = core.memory_hierarchy.mem_level_list
        # record of top mem level per layer: dict[layer_idx, mem_level]
        self.mem_update_list: dict[str, dict[MemoryOperand, int]] = {}
        # record of input, output size per layer (unit: bit): dict[layer_idx: [operand: size]]
        self.each_layer_IO_data_size: dict[str, list[dict[MemoryOperand, int]]] = {}
        # record of the weight size of entire workload (unit: bit)
        self.weight_size_entire_workload: int = 0
        # record of executable layer name and index: dict[LayerNode, layer_idx]
        self.layer_list: dict[LayerNodeABC, int] = {}

        # derive top mem level of input, weight, output
        layer_0: LayerNode = [layer for layer in self.workload.topological_sort()][0]  # type: ignore
        (act_operand_in_layer, weight_operand_in_layer, act_operand_in_hardware, weight_operand_in_hardware) = (
            SearchUnusedMemoryStage.get_act_weight_operand_names(layer=layer_0)
        )
        output_operand_in_layer = layer_0.output_operand
        output_operand_in_hardware = layer_0.memory_operand_links[output_operand_in_layer]
        self.top_mem_level_act: int = -1
        self.top_mem_level_weight: int = -1
        self.top_mem_level_output: int = -1
        for curr_mem_level, mem in reversed(list(enumerate(self.core_mem_level_list))):
            served_operands = list(mem.mem_level_of_operands.keys())
            if act_operand_in_hardware in served_operands and curr_mem_level > self.top_mem_level_act:
                self.top_mem_level_act = curr_mem_level
            if weight_operand_in_hardware in served_operands and curr_mem_level > self.top_mem_level_weight:
                self.top_mem_level_weight = curr_mem_level
            if output_operand_in_hardware in served_operands and curr_mem_level > self.top_mem_level_output:
                self.top_mem_level_output = curr_mem_level

        # record of the index of the weight memory level
        self.mem_update_weight: int = self.top_mem_level_weight

        # derive input, output size per layer and weight size of entire workload
        for idx, layer in enumerate(workload.topological_sort()):
            if isinstance(layer, DummyNode):
                continue

            # input, weight operand name in hardware
            (act_operand_in_layer, weight_operand_in_layer, act_operand_in_hardware, weight_operand_in_hardware) = (
                SearchUnusedMemoryStage.get_act_weight_operand_names(layer=layer)
            )
            output_operand_in_layer = layer.output_operand
            output_operand_in_hardware = layer.memory_operand_links[output_operand_in_layer]

            # update info for special layers: "Adder", which does not have weight
            if len(layer.constant_operands) == 0:
                # special case when workload input is from .py rather than .onnx:
                # the constant operands list is empty for "Adder" layers
                input_data_size = 0
                for operand in layer.input_operands:
                    input_data_size += layer.operand_size_bit[operand]
                self.mem_update_list[str(idx)] = {act_operand_in_hardware: -1, output_operand_in_hardware: -1}
                self.each_layer_IO_data_size[str(idx)] = [
                    {
                        output_operand_in_hardware: layer.operand_size_bit[output_operand_in_layer],
                        act_operand_in_hardware: input_data_size,
                    }
                ]
                self.layer_list[layer] = idx
                continue

            # update info for regular layers
            self.mem_update_list[str(idx)] = {act_operand_in_hardware: -1, output_operand_in_hardware: -1}
            self.each_layer_IO_data_size[str(idx)] = [
                {
                    act_operand_in_hardware: layer.operand_size_bit[act_operand_in_layer],
                    output_operand_in_hardware: layer.operand_size_bit[output_operand_in_layer],
                }
            ]
            self.weight_size_entire_workload += layer.operand_size_bit[weight_operand_in_layer]
            self.layer_list[layer] = idx

    def run(self, workload_data_always_from_top_mem: bool = False):
        # @param workload_data_always_from_top_mem: input of 1st layer, output of last layer must in the top mem level

        # update allowed the lowest mem level per operand per layer
        self.update_top_mem_level()

        if workload_data_always_from_top_mem:
            self.update_mem_level_for_loading_data()

        sub_stage: Stage = self.list_of_callables[0](
            self.list_of_callables[1:],
            accelerator=self.accelerator,
            workload=self.workload,
            mem_update_list=self.mem_update_list,
            mem_update_weight=self.mem_update_weight,
            layer_list=self.layer_list,
            **self.kwargs,
        )
        for cme, (layer, extra_info) in sub_stage.run():
            yield cme, (layer, extra_info)

    def update_top_mem_level(self):
        """
        Update mem_update_list and mem_update_weight according to the algorithm description at the file beginning.
        # TODO clean up (way too many lines)
        """
        # remove dummy (non-conv) layers (ReLU, Pooling..) in the layer graph
        self.remove_dummy_nodes_in_workload()

        # calculate the allowed lowest mem level per operand per layer
        layer_list_without_dummy: list[LayerNode] = [layer for layer in self.workload.topological_sort()]  # type: ignore
        for _, layer in enumerate(layer_list_without_dummy):
            # handler for the first layer
            if layer == layer_list_without_dummy[0]:
                is_first_layer = True
            else:
                is_first_layer = False

            # handler for the final layer
            if layer == layer_list_without_dummy[-1]:
                is_final_layer = True
            else:
                is_final_layer = False

            # original layer index before removing dummy nodes
            curr_id = self.layer_list[layer]
            # activation, weight operand name
            (_, _, act_operand_in_hardware, weight_operand_in_hardware) = (
                SearchUnusedMemoryStage.get_act_weight_operand_names(layer=layer)
            )
<<<<<<< HEAD
            # output operand name
            output_operand_in_layer: LayerOperand = layer.output_operand
            output_operand_in_hardware: MemoryOperand = layer.memory_operand_links[output_operand_in_layer]

            is_branch_starting_node = True if self.workload.out_degree(layer) > 1 else False
            is_branch_final_node: bool = (self.workload.out_degree(layer) == 1) and (
                self.workload.in_degree(list(self.workload.successors(layer))[0]) > 1
            )

            if not is_first_layer:
                # propagate output mem level of the previous layer to input mem level of current layer
                prev_layer: LayerNode = list(self.workload.predecessors(layer))[0]
                prev_layer_id = self.layer_list[prev_layer]
                prev_layer_output_operand_in_layer = prev_layer.output_operand
                prev_layer_output_operand_in_hardware = prev_layer.memory_operand_links.layer_to_mem_op(
                    prev_layer_output_operand_in_layer
                )
=======
            output_operand: MemoryOperand = layer.memory_operand_links[
                layer.output_operand
            ]  # output representation in memory
            curr_id = self.layer_list[layer]  # current layer id (key) in mem_update_list
            # weight representation in memory
            if len(layer.constant_operands) == 1:
                const_operand = layer.memory_operand_links[layer.constant_operands[0]]
                # act representation in memory
                act_operand: MemoryOperand = layer.memory_operand_links[
                    [operand for operand in layer.input_operands if operand not in layer.constant_operands][0]
                ]
            elif len(layer.constant_operands) == 0:
                # special case when defining workload manually:
                # the constant operands list is empty for such as "Adder" layers
                const_operand = None
                act_operand = layer.memory_operand_links[layer.input_operands[0]]
            else:
                # special case when defining workload manually:
                # both I and W are considered as constant operands for the first layer
                pr_loop_keys = tuple(layer.pr_loop.keys())
                related_loop_dict: dict[LayerOperand, list[LayerDim]] = {
                    layer_op: layer.equation.get_r_layer_dims(layer_op)
                    for layer_op in layer.equation.get_contained_operands()
                }
                for operand, related_loop in related_loop_dict.items():
                    if pr_loop_keys[0] in related_loop:
                        act_operand = operand
                weight_operand_temp: list[LayerOperand] = [x for x in layer.constant_operands if x != act_operand]
                weight_operand: LayerOperand = weight_operand_temp[0]
                # map from layer representation to hardware memory representation
                const_operand: MemoryOperand = layer.memory_operand_links.layer_to_mem_op(weight_operand)

            if id != 0:  # not the first layer
                # Assign mem_udpate_list[layer]["I"] = mem_udpate_list[previous_layer]["O"]
                prev_layer: LayerNode = list(self.workload.predecessors(layer))[0]  # previous layer node (object)
                prev_layer_id = self.layer_list[prev_layer]  # previous layer id
                # output representation in memory of previous layer
                prev_layer_output_layer_op = prev_layer.output_operand
                prev_layer_output_mem_op = prev_layer.memory_operand_links.layer_to_mem_op(prev_layer_output_layer_op)
>>>>>>> 040b381c
                # starting node of branches
                mem_level_record_prev_layer = self.mem_update_list[f"{prev_layer_id}"]
                assert prev_layer_output_operand_in_hardware in mem_level_record_prev_layer.keys()
                prev_layer_output_level = mem_level_record_prev_layer[prev_layer_output_operand_in_hardware]
                self.update_IO_mem_level(curr_id, act_operand_in_hardware, prev_layer_output_level)

            # update input, weight, output mem level for branch starting node and branch final node
            if is_branch_starting_node or is_branch_final_node:
                if is_first_layer:
                    self.update_IO_mem_level(curr_id, act_operand_in_hardware, self.top_mem_level_act)
                self.update_IO_mem_level(curr_id, output_operand_in_hardware, self.top_mem_level_output)
            else:
                for curr_mem_level, mem in reversed(list(enumerate(self.core_mem_level_list))):
                    served_operands = list(mem.mem_level_of_operands.keys())
                    avail_mem_size = mem.memory_instance.size * mem.unroll_count
                    # check if curr_mem_level serve the next layer input
                    if not is_final_layer:
                        # grab the next layer name, which is a non-Adder layer for sure
                        next_layer: LayerNode = list(self.workload.successors(layer))[0]  # type: ignore
                        (
                            _,
                            _,
                            next_layer_act_operand_in_hardware,
                            _,
                        ) = SearchUnusedMemoryStage.get_act_weight_operand_names(layer=next_layer)
                        mem_serve_act_in_next_layer = (
                            True if (next_layer_act_operand_in_hardware in served_operands) else False
                        )
                    else:
                        # instead check if the mem serves act operand of the current layer
                        mem_serve_act_in_next_layer = True if (act_operand_in_hardware in served_operands) else False

                    # both next layer input and current layer output in mem.served_operands
                    mem_serve_io_both = (
                        True
                        if mem_serve_act_in_next_layer and (output_operand_in_hardware in served_operands)
                        else False
                    )
                    mem_serve_weight = True if (weight_operand_in_hardware in served_operands) else False

                    # we need to change served_operands if the current layer is an Adder layer,
                    # since the act operand name of Adder layers may be different from the next layer
                    is_adder_layer = True if len(layer.constant_operands) == 0 else False
                    if is_adder_layer and mem_serve_io_both:
                        served_operands = [output_operand_in_hardware, act_operand_in_hardware]

                    if mem_serve_io_both or mem_serve_weight:
                        required_IO_data_size = sum(
                            [
                                self.each_layer_IO_data_size[f"{curr_id}"][0][operand]
                                for operand in served_operands
                                if operand != weight_operand_in_hardware
                            ]
                        )
                        required_weight_size = (
                            self.weight_size_entire_workload if weight_operand_in_hardware in served_operands else 0
                        )
                        required_total_size = required_IO_data_size + required_weight_size

                        if required_total_size <= avail_mem_size:
                            if mem_serve_io_both:
                                if is_first_layer:
                                    # update input mem level
                                    self.update_IO_mem_level(curr_id, act_operand_in_hardware, curr_mem_level)
                                # update output mem level
                                self.update_IO_mem_level(curr_id, output_operand_in_hardware, curr_mem_level)
                            # weight mem level must serve all oa dims
                            mem_serve_all_oa_dims = self.check_if_mem_serve_all_oa_dims(mem, self.accelerator)
                            # update weight mem level
                            if (curr_mem_level < self.mem_update_weight) and mem_serve_all_oa_dims and mem_serve_weight:
                                self.mem_update_weight = curr_mem_level
        # assert check if there is -1 value in mem_update_list
        for layer_info in self.mem_update_list.values():
            for mem_level_in_info in layer_info.values():
                assert mem_level_in_info >= 0, f"There are still layers with top mem levels not figured out."

    @staticmethod
    def get_act_weight_operand_names(
        layer: LayerNode,
    ) -> tuple[LayerOperand, LayerOperand | None, MemoryOperand, MemoryOperand | None]:
        # the function is also called within imc cost model
        if len(layer.constant_operands) == 1:
            # regular layers
            weight_operand_in_layer: LayerOperand | None = layer.constant_operands[0]
            weight_operand_in_hardware: MemoryOperand | None = layer.memory_operand_links[weight_operand_in_layer]
            act_operand_in_layer: LayerOperand = [
                operand for operand in layer.input_operands if operand != weight_operand_in_layer
            ][0]
            act_operand_in_hardware: MemoryOperand = layer.memory_operand_links[act_operand_in_layer]
        elif len(layer.constant_operands) == 0:
            # Adder layers
            weight_operand_in_layer = None
            weight_operand_in_hardware = None
            act_operand_in_layer: LayerOperand = layer.input_operands[0]
            act_operand_in_hardware: MemoryOperand = layer.memory_operand_links[act_operand_in_layer]
        else:
            # len(layer.constant_operands) == 2, both input, activation exist in layer.constant_operands
            pr_loop_key = next(iter(layer.pr_loop.keys()))
            related_loop_dict: dict[LayerOperand, list[LayerDim]] = {
                layer_op: layer.equation.get_r_layer_dims(layer_op)
                for layer_op in layer.equation.get_contained_operands()
            }

            act_operand_in_layer = [
                operand_in_layer
                for operand_in_layer, related_loop in related_loop_dict.items()
                if pr_loop_key in related_loop
            ].pop()

            act_operand_in_hardware: MemoryOperand = layer.memory_operand_links[act_operand_in_layer]
            weight_operand_in_layer = [x for x in layer.constant_operands if x != act_operand_in_layer][0]
            weight_operand_in_hardware = layer.memory_operand_links.layer_to_mem_op(weight_operand_in_layer)
        return act_operand_in_layer, weight_operand_in_layer, act_operand_in_hardware, weight_operand_in_hardware

    def check_if_mem_serve_all_oa_dims(self, mem: MemoryLevel, accelerator: Accelerator):
        # check if mem serve all hardare dimensions
        core = accelerator.cores[0]
        operational_array = core.operational_array
<<<<<<< HEAD
        oa_dim_nb = len(operational_array.dimension_sizes)
=======
        oa_dim_nb = len(operational_array.oa_dim_sizes)
>>>>>>> 040b381c
        mem_served_oa_dim_nb = mem.served_dimensions.nb_dims
        return mem_served_oa_dim_nb == oa_dim_nb

    def update_mem_level_for_loading_data(self):
        """! [OPTIONAL FUNCTION] This is an optional function. Depending on your requirement, sometimes data loading
        from the top mem level and offloading to the top mem level is a must. If that is the case, add this function
        to self.run(). Otherwise, if the input is generated on-chip at the lowest possible input mem level and the
        output is stored on-chip at the lowest possible output mem level, remove this function from self.run(). [
        FUNCTION OBJECT] Update mem_update_list of first and last layer, so that the input data of first layer still
        is loaded from top input mem level and the output of last layer still is offloaded to top output mem level
        """
        self.remove_dummy_nodes_in_workload()

        # Update mem_update_list and mem_update_weight
<<<<<<< HEAD
        layer_list_without_dummy = [layer for layer in self.workload.topological_sort()]
        for id, layer in enumerate(layer_list_without_dummy):
            # handler for the first layer
            if layer == layer_list_without_dummy[0]:
                is_first_layer = True
            else:
                is_first_layer = False

            # handler for the final layer
            if layer == layer_list_without_dummy[-1]:
                is_final_layer = True
            else:
                is_final_layer = False

            (act_operand_in_layer, weight_operand_in_layer, act_operand_in_hardware, weight_operand_in_hardware) = (
                SearchUnusedMemoryStage.get_act_weight_operand_names(layer=layer)
            )
            output_operand_in_layer = layer.output_operand
            output_operand_in_hardware = layer.memory_operand_links.layer_to_mem_op(output_operand_in_layer)
            curr_id = self.layer_list[layer]
            if is_first_layer:
                self.update_IO_mem_level(curr_id, act_operand_in_hardware, self.top_mem_level_act)
            if is_final_layer:
                self.update_IO_mem_level(curr_id, output_operand_in_hardware, self.top_mem_level_output)
=======
        for id, layer in enumerate(self.workload.topological_sort()):
            if isinstance(layer, DummyNode):
                continue

            # act representation
            act_operand = layer.memory_operand_links[
                [operand for operand in layer.input_operands if operand not in layer.constant_operands][0]
            ]
            output_layer_op = layer.output_operand  # output representation
            output_mem_op = layer.memory_operand_links.layer_to_mem_op(output_layer_op)
            curr_id = self.layer_list[layer]  # current layer id (key) in mem_udpate_list
            if id == 0:  # the first layer: update activation mem level to the top possible mem level
                for curr_mem_level, mem in reversed(list(enumerate(self.core_mem_level_list))):
                    served_operands = list(mem.mem_level_of_operands.keys())  # Check the served operand of current mem
                    if act_operand in served_operands:
                        # update the input mem level of current layer if it is the first layer
                        self.update_IO_mem_level(curr_id, act_operand, curr_mem_level)
                        break
            if id == len(self.layer_list) - 1:  # the last layer: update output mem level to the top possible mem level
                for curr_mem_level, mem in reversed(list(enumerate(self.core_mem_level_list))):
                    served_operands = list(mem.mem_level_of_operands.keys())  # Check the served operand of current mem
                    if output_mem_op in served_operands:
                        # update the output mem level of current layer if it is the last layer
                        self.update_IO_mem_level(curr_id, output_mem_op, curr_mem_level)
                        break
>>>>>>> 040b381c

    def remove_dummy_nodes_in_workload(self):
        """! Remove dummy nodes (layers) in the graph (assume there is no branch from a non-dummy
        node to dummy node) Redirect the outgoing edges of dummy nodes to non-dummy nodes
        Method:
        for each dummy node, add edges between its predecessor nodes and successor nodes;
        then remove the dummy node.
        """
        dummy_nodes = [node for node in self.workload.nodes() if isinstance(node, DummyNode)]
        for dummy_node in dummy_nodes:
            for successor_node in list(self.workload.successors(dummy_node)):
                for predecessor_node in list(self.workload.predecessors(dummy_node)):
                    self.workload.add_edge(predecessor_node, successor_node)
        # visualize the resulted graph
        # import matplotlib.pyplot as plt
        # pos = nx.spring_layout(self.workload)
        # nx.draw(self.workload, pos, with_labels=True, node_color="lightblue", font_weight="bold")
        # plt.show()
        self.workload.remove_nodes_from(dummy_nodes)

    def update_IO_mem_level(self, layer_id: int, operand: MemoryOperand, target_level: int):
        """! Update self.mem_update_list as:
        self.mem_update_list[layer_id][operand] = target_level
        """
        for layer_op, mem_lv in self.mem_update_list[f"{layer_id}"].items():
            if layer_op == operand and ((mem_lv == -1) or (mem_lv > target_level)):
                self.mem_update_list[f"{layer_id}"][layer_op] = target_level<|MERGE_RESOLUTION|>--- conflicted
+++ resolved
@@ -130,7 +130,8 @@
         self.remove_dummy_nodes_in_workload()
 
         # calculate the allowed lowest mem level per operand per layer
-        layer_list_without_dummy: list[LayerNode] = [layer for layer in self.workload.topological_sort()]  # type: ignore
+        layer_list_without_dummy: list[LayerNode] = [
+            layer for layer in self.workload.topological_sort()]  # type: ignore
         for _, layer in enumerate(layer_list_without_dummy):
             # handler for the first layer
             if layer == layer_list_without_dummy[0]:
@@ -150,7 +151,6 @@
             (_, _, act_operand_in_hardware, weight_operand_in_hardware) = (
                 SearchUnusedMemoryStage.get_act_weight_operand_names(layer=layer)
             )
-<<<<<<< HEAD
             # output operand name
             output_operand_in_layer: LayerOperand = layer.output_operand
             output_operand_in_hardware: MemoryOperand = layer.memory_operand_links[output_operand_in_layer]
@@ -168,47 +168,6 @@
                 prev_layer_output_operand_in_hardware = prev_layer.memory_operand_links.layer_to_mem_op(
                     prev_layer_output_operand_in_layer
                 )
-=======
-            output_operand: MemoryOperand = layer.memory_operand_links[
-                layer.output_operand
-            ]  # output representation in memory
-            curr_id = self.layer_list[layer]  # current layer id (key) in mem_update_list
-            # weight representation in memory
-            if len(layer.constant_operands) == 1:
-                const_operand = layer.memory_operand_links[layer.constant_operands[0]]
-                # act representation in memory
-                act_operand: MemoryOperand = layer.memory_operand_links[
-                    [operand for operand in layer.input_operands if operand not in layer.constant_operands][0]
-                ]
-            elif len(layer.constant_operands) == 0:
-                # special case when defining workload manually:
-                # the constant operands list is empty for such as "Adder" layers
-                const_operand = None
-                act_operand = layer.memory_operand_links[layer.input_operands[0]]
-            else:
-                # special case when defining workload manually:
-                # both I and W are considered as constant operands for the first layer
-                pr_loop_keys = tuple(layer.pr_loop.keys())
-                related_loop_dict: dict[LayerOperand, list[LayerDim]] = {
-                    layer_op: layer.equation.get_r_layer_dims(layer_op)
-                    for layer_op in layer.equation.get_contained_operands()
-                }
-                for operand, related_loop in related_loop_dict.items():
-                    if pr_loop_keys[0] in related_loop:
-                        act_operand = operand
-                weight_operand_temp: list[LayerOperand] = [x for x in layer.constant_operands if x != act_operand]
-                weight_operand: LayerOperand = weight_operand_temp[0]
-                # map from layer representation to hardware memory representation
-                const_operand: MemoryOperand = layer.memory_operand_links.layer_to_mem_op(weight_operand)
-
-            if id != 0:  # not the first layer
-                # Assign mem_udpate_list[layer]["I"] = mem_udpate_list[previous_layer]["O"]
-                prev_layer: LayerNode = list(self.workload.predecessors(layer))[0]  # previous layer node (object)
-                prev_layer_id = self.layer_list[prev_layer]  # previous layer id
-                # output representation in memory of previous layer
-                prev_layer_output_layer_op = prev_layer.output_operand
-                prev_layer_output_mem_op = prev_layer.memory_operand_links.layer_to_mem_op(prev_layer_output_layer_op)
->>>>>>> 040b381c
                 # starting node of branches
                 mem_level_record_prev_layer = self.mem_update_list[f"{prev_layer_id}"]
                 assert prev_layer_output_operand_in_hardware in mem_level_record_prev_layer.keys()
@@ -327,11 +286,7 @@
         # check if mem serve all hardare dimensions
         core = accelerator.cores[0]
         operational_array = core.operational_array
-<<<<<<< HEAD
         oa_dim_nb = len(operational_array.dimension_sizes)
-=======
-        oa_dim_nb = len(operational_array.oa_dim_sizes)
->>>>>>> 040b381c
         mem_served_oa_dim_nb = mem.served_dimensions.nb_dims
         return mem_served_oa_dim_nb == oa_dim_nb
 
@@ -346,7 +301,6 @@
         self.remove_dummy_nodes_in_workload()
 
         # Update mem_update_list and mem_update_weight
-<<<<<<< HEAD
         layer_list_without_dummy = [layer for layer in self.workload.topological_sort()]
         for id, layer in enumerate(layer_list_without_dummy):
             # handler for the first layer
@@ -371,33 +325,6 @@
                 self.update_IO_mem_level(curr_id, act_operand_in_hardware, self.top_mem_level_act)
             if is_final_layer:
                 self.update_IO_mem_level(curr_id, output_operand_in_hardware, self.top_mem_level_output)
-=======
-        for id, layer in enumerate(self.workload.topological_sort()):
-            if isinstance(layer, DummyNode):
-                continue
-
-            # act representation
-            act_operand = layer.memory_operand_links[
-                [operand for operand in layer.input_operands if operand not in layer.constant_operands][0]
-            ]
-            output_layer_op = layer.output_operand  # output representation
-            output_mem_op = layer.memory_operand_links.layer_to_mem_op(output_layer_op)
-            curr_id = self.layer_list[layer]  # current layer id (key) in mem_udpate_list
-            if id == 0:  # the first layer: update activation mem level to the top possible mem level
-                for curr_mem_level, mem in reversed(list(enumerate(self.core_mem_level_list))):
-                    served_operands = list(mem.mem_level_of_operands.keys())  # Check the served operand of current mem
-                    if act_operand in served_operands:
-                        # update the input mem level of current layer if it is the first layer
-                        self.update_IO_mem_level(curr_id, act_operand, curr_mem_level)
-                        break
-            if id == len(self.layer_list) - 1:  # the last layer: update output mem level to the top possible mem level
-                for curr_mem_level, mem in reversed(list(enumerate(self.core_mem_level_list))):
-                    served_operands = list(mem.mem_level_of_operands.keys())  # Check the served operand of current mem
-                    if output_mem_op in served_operands:
-                        # update the output mem level of current layer if it is the last layer
-                        self.update_IO_mem_level(curr_id, output_mem_op, curr_mem_level)
-                        break
->>>>>>> 040b381c
 
     def remove_dummy_nodes_in_workload(self):
         """! Remove dummy nodes (layers) in the graph (assume there is no branch from a non-dummy
