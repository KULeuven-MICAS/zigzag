--- conflicted
+++ resolved
@@ -10,9 +10,6 @@
 
 
 class ONNXModelParserStage(Stage):
-<<<<<<< HEAD
-    def __init__(self, list_of_callables: list[StageCallable], *, workload: str, mapping: str, **kwargs: Any):
-=======
     def __init__(
         self,
         list_of_callables: list[StageCallable],
@@ -21,7 +18,6 @@
         mapping: str,
         **kwargs: Any,
     ):
->>>>>>> ad700b95
         super().__init__(list_of_callables, **kwargs)
         self.onnx_model_parser = ONNXModelParser(workload, mapping)
 
