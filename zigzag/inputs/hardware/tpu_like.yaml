name: tpu_like

memories:
  rf_128B:
    size: 1024
    r_cost: 0.095
    w_cost: 0.095
    area: 0
    latency: 1
    operands: [I2]
    ports:
      - name: r_port_1
        type: read
        bandwidth_min: 8
        bandwidth_max: 8
        allocation: 
          - I2, tl
      - name: w_port_1
        type: write
        bandwidth_min: 8
        bandwidth_max: 8
        allocation: 
          - I2, fh
    served_dimensions: [] # Fully unrolled over all multipliers

  rfO_2B:
    size: 16
    r_cost: 0.021
    w_cost: 0.021
    area: 0
    latency: 1
    operands: [O]
    ports:
      - name: r_port_1
        type: read
        bandwidth_min: 16
        bandwidth_max: 16
        allocation: 
          - O, tl
      - name: r_port_2
        type: read
        bandwidth_min: 16
        bandwidth_max: 16
        allocation: 
          - O, th
      - name: w_port_1
        type: write
        bandwidth_min: 16
        bandwidth_max: 16
        allocation: 
          - O, fh
      - name: w_port_2
        type: write
        bandwidth_min: 16
        bandwidth_max: 16
        allocation: 
          - O, fl
    served_dimensions: []

  rfS_2B:
    size: 16
    r_bw: 16
    w_bw: 16
    r_cost: 0.021
    w_cost: 0.021
    area: 0
    r_port: 2
    w_port: 2
    rw_port: 0
    latency: 1
    operands: [S]
    ports:
      - fh: w_port_1
        tl: r_port_1
        fl: w_port_2
        th: r_port_2
    served_dimensions: []
    
  sram_2MB:
    size: 16777216
    r_cost: 416.16
    w_cost: 378.4
    area: 0
    latency: 1
<<<<<<< HEAD
    min_r_granularity: 64
    min_w_granularity: 64
    operands: [I1, O, S]
=======
    operands: [I1, O]
>>>>>>> cf4b15da
    ports:
      - fh: w_port_1
        tl: r_port_1
      - fh: w_port_1
        tl: r_port_1
        fl: w_port_1
        th: r_port_1
<<<<<<< HEAD
      - fh: w_port_1
        tl: r_port_1
        fl: w_port_1
        th: r_port_1        
=======
    ports:
      - name: r_port_1
        type: read
        bandwidth_min: 64
        bandwidth_max: 2048
        allocation: 
          - I1, tl
          - O, tl
          - O, th
      - name: w_port_1
        type: write
        bandwidth_min: 64
        bandwidth_max: 2048
        allocation: 
          - I1, fh
          - O, fh
          - O, fl
>>>>>>> cf4b15da
    served_dimensions: [D1, D2]

  dram:
    size: 10000000000
    r_cost: 700
    w_cost: 750
    area: 0
    latency: 1
    operands: [I1, I2, O, S]
    ports:
<<<<<<< HEAD
      - fh: rw_port_1
        tl: rw_port_1
      - fh: rw_port_1
        tl: rw_port_1
      - fh: rw_port_1
        tl: rw_port_1
        fl: rw_port_1
        th: rw_port_1
      - fh: rw_port_1
        tl: rw_port_1
        fl: rw_port_1
        th: rw_port_1        
=======
      - name: rw_port_1
        type: read_write
        bandwidth_min: 64
        bandwidth_max: 64
        allocation: 
          - I1, fh
          - I1, tl
          - I2, fh
          - I2, tl
          - O, fh
          - O, tl
          - O, fl
          - O, th
>>>>>>> cf4b15da
    served_dimensions: [D1, D2]

operational_array:
  unit_energy: 0.04 # pJ
  unit_area: 1 # unit
  dimensions: [D1, D2]
  sizes: [32, 32]<|MERGE_RESOLUTION|>--- conflicted
+++ resolved
@@ -82,26 +82,9 @@
     w_cost: 378.4
     area: 0
     latency: 1
-<<<<<<< HEAD
     min_r_granularity: 64
     min_w_granularity: 64
     operands: [I1, O, S]
-=======
-    operands: [I1, O]
->>>>>>> cf4b15da
-    ports:
-      - fh: w_port_1
-        tl: r_port_1
-      - fh: w_port_1
-        tl: r_port_1
-        fl: w_port_1
-        th: r_port_1
-<<<<<<< HEAD
-      - fh: w_port_1
-        tl: r_port_1
-        fl: w_port_1
-        th: r_port_1        
-=======
     ports:
       - name: r_port_1
         type: read
@@ -111,6 +94,8 @@
           - I1, tl
           - O, tl
           - O, th
+          - S, tl
+          - S, th
       - name: w_port_1
         type: write
         bandwidth_min: 64
@@ -119,7 +104,8 @@
           - I1, fh
           - O, fh
           - O, fl
->>>>>>> cf4b15da
+          - S, fl
+          - S, fh
     served_dimensions: [D1, D2]
 
   dram:
@@ -130,34 +116,17 @@
     latency: 1
     operands: [I1, I2, O, S]
     ports:
-<<<<<<< HEAD
-      - fh: rw_port_1
-        tl: rw_port_1
-      - fh: rw_port_1
-        tl: rw_port_1
-      - fh: rw_port_1
-        tl: rw_port_1
-        fl: rw_port_1
-        th: rw_port_1
-      - fh: rw_port_1
-        tl: rw_port_1
-        fl: rw_port_1
-        th: rw_port_1        
-=======
       - name: rw_port_1
         type: read_write
         bandwidth_min: 64
         bandwidth_max: 64
         allocation: 
-          - I1, fh
           - I1, tl
-          - I2, fh
           - I2, tl
-          - O, fh
           - O, tl
           - O, fl
-          - O, th
->>>>>>> cf4b15da
+          - S, tl
+          - S, fl
     served_dimensions: [D1, D2]
 
 operational_array:
