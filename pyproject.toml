[build-system]
requires      = ["setuptools>=61.0.0", "wheel"]
build-backend = "setuptools.build_meta"

[tool.setuptools.packages.find]
# All the following settings are optional:
where = ["."]  # ["."] by default
include = ["*"]  # ["*"] by default
exclude = ["inputs*", "outputs*", "docs*"]
namespaces = true  # true by default

[tool.setuptools.package-data]
"zigzag" = ["py.typed"]

[project]
name = "zigzag-dse"
version = "3.1.3"
description = "ZigZag - Deep Learning Hardware Design Space Exploration"
readme = "README.md"
authors = [{ name = "Arne Symons", email = "arne.symons@kuleuven.be" }, { name = "Linyan Mei", email = "linyan.mei@kuleuven.be" }]
license = { file = "LICENSE" }
classifiers = [
    "License :: OSI Approved :: BSD License",
    "Programming Language :: Python",
]
keywords = ["zigzag", "dse", "design-space-exploration", "machine-learning", "deep-learning", "mapping"]
dependencies = [
    'numpy',
    'networkx',
    'sympy',
    'matplotlib',
    'onnx',
    'tqdm',
    'multiprocessing_on_dill',
    'pyyaml',
<<<<<<< HEAD
    'tomli',
    'cerberus'
=======
    'cerberus',
>>>>>>> cc214b43
]
requires-python = ">=3.11"


[project.optional-dependencies]
dev = ["bumpver", "pip-tools", "build", "twine", 'pytest', 'typeguard', 'ruff']

[project.urls]
Homepage = "https://github.com/KULeuven-MICAS/zigzag"

[project.scripts]
realpython = "zigzag.__main__:main"

[tool.bumpver]
current_version = "3.1.3"
version_pattern = "MAJOR.MINOR.PATCH"
commit_message = "bump version {old_version} -> {new_version}"
commit = true
tag = true
push = false

[tool.bumpver.file_patterns]
"pyproject.toml" = [
    'current_version = "{version}"', 
    'version = "{version}"'
]
"zigzag/__init__.py" = ["{version}"]


<|MERGE_RESOLUTION|>--- conflicted
+++ resolved
@@ -33,12 +33,7 @@
     'tqdm',
     'multiprocessing_on_dill',
     'pyyaml',
-<<<<<<< HEAD
-    'tomli',
-    'cerberus'
-=======
     'cerberus',
->>>>>>> cc214b43
 ]
 requires-python = ">=3.11"
 
